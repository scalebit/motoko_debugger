use crate::commands::debugger::{self, Debugger, DebuggerOpts, RawHostModule, RunResult};
use anyhow::{anyhow, Context, Result};
use log::{trace, warn};
use std::collections::HashMap;
use std::rc::Rc;
use std::sync::atomic::{AtomicBool, Ordering};
use std::sync::Arc;
use std::{cell::RefCell, usize};
use wasminspect_vm::{
    CallFrame, DefinedModuleInstance, Executor, FuncAddr, FunctionInstance, InstIndex, Instruction,
    Interceptor, MemoryAddr, ModuleIndex, ProgramCounter, Signal, Store, Trap, WasmValue,
};
use wasminspect_wasi::instantiate_wasi;
use wasmparser::WasmFeatures;

type RawModule = Vec<u8>;

pub struct Instance {
    main_module_index: ModuleIndex,
    pub store: Store,
    pub executor: Option<Rc<RefCell<Executor>>>,
}

pub struct MainDebugger {
    pub instance: Option<Instance>,

    main_module: Option<(RawModule, String)>,

    opts: DebuggerOpts,
    preopen_dirs: Vec<(String, String)>,
    envs: Vec<(String, String)>,

    config: wasminspect_vm::Config,
    breakpoints: Breakpoints,
    is_interrupted: Arc<AtomicBool>,
    selected_frame: Option<usize>,
}

#[derive(Default)]
struct Breakpoints {
    function_map: HashMap<String, debugger::Breakpoint>,
    inst_map: HashMap<usize, debugger::Breakpoint>,
}

impl Breakpoints {
    fn should_break_func(&self, name: &str) -> bool {
        // FIXME
        self.function_map
            .keys()
            .any(|k| name.contains(Clone::clone(&k)))
    }

    fn should_break_inst(&self, inst: &Instruction) -> bool {
        self.inst_map.contains_key(&inst.offset)
    }

    fn insert(&mut self, breakpoint: debugger::Breakpoint) {
        match &breakpoint {
            debugger::Breakpoint::Function { name } => {
                self.function_map.insert(name.clone(), breakpoint);
            }
            debugger::Breakpoint::Instruction { inst_offset } => {
                self.inst_map.insert(*inst_offset, breakpoint);
            }
        }
    }
}

impl MainDebugger {
    pub fn load_main_module(&mut self, module: &[u8], name: String) -> Result<()> {
        if let Err(err) = wasmparser::validate(module) {
            warn!("{}", err);
            return Err(err.into());
        }
        self.main_module = Some((module.to_vec(), name));
        Ok(())
    }

    pub fn new(preopen_dirs: Vec<(String, String)>, envs: Vec<(String, String)>) -> Result<Self> {
        let is_interrupted = Arc::new(AtomicBool::new(false));
        signal_hook::flag::register(signal_hook::consts::SIGINT, Arc::clone(&is_interrupted))?;
        Ok(Self {
            instance: None,
            main_module: None,
            opts: DebuggerOpts::default(),
            config: wasminspect_vm::Config {
                features: WasmFeatures::default(),
            },
            breakpoints: Default::default(),
            is_interrupted,
            preopen_dirs,
            envs,
            selected_frame: None,
        })
    }

    pub fn main_module(&self) -> Result<&DefinedModuleInstance> {
        if let Some(ref instance) = self.instance {
            let module = match instance.store.module(instance.main_module_index).defined() {
                Some(module) => module,
                None => return Err(anyhow::anyhow!("Main module is not loaded correctly")),
            };
            Ok(module)
        } else {
            Err(anyhow::anyhow!("No instance"))
        }
    }

    fn executor(&self) -> Result<Rc<RefCell<Executor>>> {
        let instance = self.instance()?;
        if let Some(ref executor) = instance.executor {
            Ok(executor.clone())
        } else {
            Err(anyhow::anyhow!("No execution context"))
        }
    }
    fn instance(&self) -> Result<&Instance> {
        if let Some(ref instance) = self.instance {
            Ok(instance)
        } else {
            Err(anyhow::anyhow!("No instance"))
        }
    }

    pub fn func_type(&self, func_addr: FuncAddr) -> Result<wasmparser::FuncType> {
        let (func, _) = self
            .store()?
            .func(func_addr)
            .with_context(|| "Function not found".to_string())?;
        return Ok(func.ty().clone());
    }

    pub fn with_module<T, F: FnOnce(&DefinedModuleInstance) -> Result<T>>(
        &self,
        f: F,
    ) -> Result<T> {
        let module = self.main_module()?;
        f(module)
    }

    pub fn lookup_func(&self, name: &str) -> Result<FuncAddr> {
        self.with_module(|module| {
            if let Ok(Some(func_addr)) = module.exported_func(name) {
                Ok(func_addr)
            } else {
                Err(anyhow!("Entry function {} not found", name))
            }
        })
    }

    pub fn execute_func(
        &mut self,
        func_addr: FuncAddr,
        args: Vec<WasmValue>,
    ) -> Result<debugger::RunResult> {
        let instance = self
            .instance
            .as_mut()
            .with_context(|| "No instance".to_string())?;
        let func = instance
            .store
            .func(func_addr)
            .with_context(|| "Function not found".to_string())?;
        match func {
            (FunctionInstance::Native(host), _) => {
                let mut results = Vec::new();
                match host.code().call(
                    &args,
                    &mut results,
                    &instance.store,
                    func_addr.module_index(),
                ) {
                    Ok(_) => Ok(debugger::RunResult::Finish(results)),
                    Err(_) => Err(anyhow!("Failed to execute host func")),
                }
            }
            (FunctionInstance::Defined(func), exec_addr) => {
                let ret_types = &func.ty().results();
                let frame = CallFrame::new_from_func(exec_addr, func, args, None);
                let pc = ProgramCounter::new(func.module_index(), exec_addr, InstIndex::zero());
                let executor = Rc::new(RefCell::new(Executor::new(frame, ret_types.len(), pc)));
                instance.executor = Some(executor);
                Ok(self.process()?)
            }
        }
    }

    fn selected_frame(&self) -> Result<ProgramCounter> {
        let executor = self.executor()?;
        let executor = executor.borrow();
        if let Some(frame_index) = self.selected_frame {
            if frame_index != 0 {
                let frame = executor
                    .stack
                    .frame_at(frame_index - 1)
                    .map_err(|_| anyhow!("Frame index {} is out of range", frame_index - 1))?;
                match frame.ret_pc {
                    Some(pc) => return Ok(pc),
                    None => {
                        return Err(anyhow!("No return address, maybe main or host function?"));
                    }
                };
            }
        }
        Ok(executor.pc)
    }
}

impl debugger::Debugger for MainDebugger {
    fn get_opts(&self) -> DebuggerOpts {
        self.opts.clone()
    }
    fn set_opts(&mut self, opts: DebuggerOpts) {
        self.opts = opts
    }

    fn select_frame(&mut self, frame_index: Option<usize>) -> Result<()> {
        self.selected_frame = frame_index;
        Ok(())
    }

    fn selected_instructions(&self) -> Result<(&[Instruction], usize)> {
        let pc = self.selected_frame()?;
        let func = self.store()?.func_global(pc.exec_addr());
        let func = func.defined().ok_or(anyhow!("Function not found"))?;
        let insts = func.instructions();
        Ok((insts, pc.inst_index().0 as usize))
    }

    fn set_breakpoint(&mut self, breakpoint: debugger::Breakpoint) {
        self.breakpoints.insert(breakpoint)
    }

    fn stack_values(&self) -> Vec<WasmValue> {
        if let Ok(ref executor) = self.executor() {
            let executor = executor.borrow();
            let values = executor.stack.peek_values();
            let mut new_values = Vec::<WasmValue>::new();
            for v in values {
                new_values.push(*v);
            }
            new_values
        } else {
            Vec::new()
        }
    }

    fn store(&self) -> Result<&Store> {
        let instance = self.instance()?;
        Ok(&instance.store)
    }

    fn locals(&self) -> Vec<WasmValue> {
        if let Ok(ref executor) = self.executor() {
            let executor = executor.borrow();
            let frame_index = self.selected_frame.unwrap_or(0);
            if let Ok(frame) = executor.stack.frame_at(frame_index) {
                return frame.locals.clone();
            }
        }
        vec![]
    }
    fn current_frame(&self) -> Option<debugger::FunctionFrame> {
        let frame = self.selected_frame().ok()?;
        let func = match self.store() {
            Ok(store) => store.func_global(frame.exec_addr()),
            Err(_) => return None,
        };

        Some(debugger::FunctionFrame {
            module_index: frame.module_index(),
            argument_count: func.ty().params().len(),
        })
    }
    fn frame(&self) -> Vec<String> {
        let instance = if let Ok(instance) = self.instance() {
            instance
        } else {
            return vec![];
        };
        let executor = if let Some(executor) = instance.executor.clone() {
            executor
        } else {
            return vec![];
        };
        let executor = executor.borrow();
        let frames = executor.stack.peek_frames();
        return frames
            .iter()
            .map(|frame| instance.store.func_global(frame.exec_addr).name().clone())
            .collect();
    }
    fn memory(&self) -> Result<Vec<u8>> {
        let instance = self.instance()?;
        let store = &instance.store;
        if store.memory_count(instance.main_module_index) == 0 {
            return Ok(vec![]);
        }
        let addr = MemoryAddr::new_unsafe(instance.main_module_index, 0);
        Ok(store.memory(addr).borrow().raw_data().to_vec())
    }

    fn is_running(&self) -> bool {
        self.executor().is_ok()
    }

    fn step(&self, style: debugger::StepStyle) -> Result<Signal> {
        let store = self.store()?;
        let executor = self.executor()?;
        use debugger::StepStyle::*;

        fn frame_depth(executor: &Executor) -> usize {
            executor.stack.peek_frames().len()
        }
        match style {
            InstIn => {
                return Ok(executor
                    .borrow_mut()
                    .execute_step(store, self, &self.config)?)
            }
            InstOver => {
                let initial_frame_depth = frame_depth(&executor.borrow());
                let mut last_signal =
                    executor
                        .borrow_mut()
                        .execute_step(store, self, &self.config)?;
                while initial_frame_depth < frame_depth(&executor.borrow()) {
                    last_signal = executor
                        .borrow_mut()
                        .execute_step(store, self, &self.config)?;
                    if let Signal::Breakpoint = last_signal {
                        return Ok(last_signal);
                    }
                }
                Ok(last_signal)
            }
            Out => {
                let initial_frame_depth = frame_depth(&executor.borrow());
                let mut last_signal =
                    executor
                        .borrow_mut()
                        .execute_step(store, self, &self.config)?;
                while initial_frame_depth <= frame_depth(&executor.borrow()) {
                    last_signal = executor
                        .borrow_mut()
                        .execute_step(store, self, &self.config)?;
                    if let Signal::Breakpoint = last_signal {
                        return Ok(last_signal);
                    }
                }
                Ok(last_signal)
            }
        }
    }

    fn process(&mut self) -> Result<RunResult> {
        self.selected_frame = None;
        let store = self.store()?;
        let executor = self.executor()?;
        loop {
            let result = executor
                .borrow_mut()
                .execute_step(store, self, &self.config);
            match result {
                Ok(Signal::Next) => continue,
                Ok(Signal::Breakpoint) => return Ok(RunResult::Breakpoint),
                Ok(Signal::End) => {
                    let pc = executor.borrow().pc;
                    let func = store.func_global(pc.exec_addr());
                    let results = executor
                        .borrow_mut()
                        .pop_result(func.ty().results().to_vec())?;
                    return Ok(RunResult::Finish(results));
                }
                Err(err) => return Err(anyhow!("Function exec failure {}", err)),
            }
        }
    }

    fn run(&mut self, name: Option<&str>, args: Vec<WasmValue>) -> Result<debugger::RunResult> {
        let main_module = self.main_module()?;
        let start_func_addr = *main_module.start_func_addr();
        let func_addr = {
            if let Some(name) = name {
                self.lookup_func(name)?
            } else if let Some(start_func_addr) = start_func_addr {
                start_func_addr
            } else {
                self.lookup_func("_start")?
            }
        };
        self.execute_func(func_addr , args)
    }

    fn instantiate(
        &mut self,
        host_modules: HashMap<String, RawHostModule>,
        wasi_args: Option<&[String]>,
    ) -> Result<()> {
        let mut store = Store::new();
        for (name, host_module) in host_modules {
            store.load_host_module(name, host_module);
        }

        let (main_module, basename) = if let Some((main_module, basename)) = &self.main_module {
            (main_module, basename.clone())
        } else {
            return Err(anyhow::anyhow!("No main module registered"));
        };

        if let Some(wasi_args) = wasi_args {
            let mut wasi_args = wasi_args.to_vec();
            wasi_args.insert(0, basename);

            fn collect_preopen_dirs(
                preopen_dirs: &[(String, String)],
            ) -> anyhow::Result<Vec<(String, cap_std::fs::Dir)>> {
                preopen_dirs
                    .iter()
                    .map(|(guest, host)| {
<<<<<<< HEAD
                        let dir = unsafe {
                            cap_std::fs::Dir::open_ambient_dir(host, ambient_authority())
                        }?;
=======
                        let dir = unsafe { cap_std::fs::Dir::open_ambient_dir(host) }?;
>>>>>>> 91ff9c5a
                        Ok((guest.clone(), dir))
                    })
                    .collect::<anyhow::Result<Vec<_>>>()
            }
<<<<<<< HEAD
=======

            let (ctx, wasi_snapshot_preview) = instantiate_wasi(
                &wasi_args,
                collect_preopen_dirs(&self.preopen_dirs)?,
                &self.envs,
            )?;
            let (_, wasi_unstable) = instantiate_wasi(
                &wasi_args,
                collect_preopen_dirs(&self.preopen_dirs)?,
                &self.envs,
            )?;
            store.add_embed_context(Box::new(ctx));
            store.load_host_module("wasi_snapshot_preview1".to_string(), wasi_snapshot_preview);
            store.load_host_module("wasi_unstable".to_string(), wasi_unstable);
>>>>>>> 91ff9c5a
        }

        let main_module_index = store.load_module(None, main_module)?;

        self.instance = Some(Instance {
            main_module_index,
            store,
            executor: None,
        });
        Ok(())
    }
}

impl Interceptor for MainDebugger {
    fn invoke_func(
        &self,
        name: &str,
        _executor: &Executor,
        _store: &Store,
    ) -> Result<Signal, Trap> {
        trace!("Invoke function '{}'", name);
        if self.breakpoints.should_break_func(name) {
            Ok(Signal::Breakpoint)
        } else {
            Ok(Signal::Next)
        }
    }

    fn execute_inst(&self, inst: &Instruction) -> Result<Signal, Trap> {
        if self.breakpoints.should_break_inst(inst) {
            Ok(Signal::Breakpoint)
        } else if self.is_interrupted.swap(false, Ordering::Relaxed) {
            println!("Interrupted by signal");
            Ok(Signal::Breakpoint)
        } else {
            Ok(Signal::Next)
        }
    }

    fn after_store(&self, _addr: usize, _bytes: &[u8]) -> Result<Signal, Trap> {
        Ok(Signal::Next)
    }
}<|MERGE_RESOLUTION|>--- conflicted
+++ resolved
@@ -29,7 +29,7 @@
     opts: DebuggerOpts,
     preopen_dirs: Vec<(String, String)>,
     envs: Vec<(String, String)>,
-
+    
     config: wasminspect_vm::Config,
     breakpoints: Breakpoints,
     is_interrupted: Arc<AtomicBool>,
@@ -418,19 +418,11 @@
                 preopen_dirs
                     .iter()
                     .map(|(guest, host)| {
-<<<<<<< HEAD
-                        let dir = unsafe {
-                            cap_std::fs::Dir::open_ambient_dir(host, ambient_authority())
-                        }?;
-=======
                         let dir = unsafe { cap_std::fs::Dir::open_ambient_dir(host) }?;
->>>>>>> 91ff9c5a
                         Ok((guest.clone(), dir))
                     })
                     .collect::<anyhow::Result<Vec<_>>>()
             }
-<<<<<<< HEAD
-=======
 
             let (ctx, wasi_snapshot_preview) = instantiate_wasi(
                 &wasi_args,
@@ -445,7 +437,6 @@
             store.add_embed_context(Box::new(ctx));
             store.load_host_module("wasi_snapshot_preview1".to_string(), wasi_snapshot_preview);
             store.load_host_module("wasi_unstable".to_string(), wasi_unstable);
->>>>>>> 91ff9c5a
         }
 
         let main_module_index = store.load_module(None, main_module)?;
